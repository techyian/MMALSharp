﻿// <copyright file="VideoEncoderTests.cs" company="Techyian">
// Copyright (c) Ian Auty. All rights reserved.
// Licensed under the MIT License. Please see LICENSE.txt for License info.
// </copyright>

using System;
using System.Collections.Generic;
using System.IO;
using System.Linq;
using System.Threading;
using System.Threading.Tasks;
using MMALSharp.Components;
using MMALSharp.Handlers;
using MMALSharp.Native;
using Nito.AsyncEx;
using Xunit;

namespace MMALSharp.Tests
{
    [Collection("MMALCollection")]
    public class VideoEncoderTests
    {
        private readonly MMALFixture _fixture;

        public VideoEncoderTests(MMALFixture fixture)
        {
            _fixture = fixture;
            TestData.Fixture = fixture;
        }
        
        public static IEnumerable<object[]> TakeVideoData
        {
            get
            {
                var list = new List<object[]>();

                list.AddRange(TestData.H264EncoderData.Cast<object[]>().ToList());
                /*list.AddRange(TestData.MVCEncoderData.Cast<object[]>().ToList());
                list.AddRange(TestData.H263EncoderData.Cast<object[]>().ToList());
                list.AddRange(TestData.MP4EncoderData.Cast<object[]>().ToList());
                list.AddRange(TestData.MP2EncoderData.Cast<object[]>().ToList());
                list.AddRange(TestData.MP1EncoderData.Cast<object[]>().ToList());
                list.AddRange(TestData.WMV3EncoderData.Cast<object[]>().ToList());
                list.AddRange(TestData.WMV2EncoderData.Cast<object[]>().ToList());
                list.AddRange(TestData.WMV1EncoderData.Cast<object[]>().ToList());
                list.AddRange(TestData.WVC1EncoderData.Cast<object[]>().ToList());
                list.AddRange(TestData.VP8EncoderData.Cast<object[]>().ToList());
                list.AddRange(TestData.VP7EncoderData.Cast<object[]>().ToList());
                list.AddRange(TestData.VP6EncoderData.Cast<object[]>().ToList());
                list.AddRange(TestData.TheoraEncoderData.Cast<object[]>().ToList());
                list.AddRange(TestData.SparkEncoderData.Cast<object[]>().ToList());*/
                list.AddRange(TestData.MjpegEncoderData.Cast<object[]>().ToList());

                return list;
            }
        }

        public static IEnumerable<object[]> TakeVideoDataH264 => TestData.H264EncoderData.Cast<object[]>().ToList();

        #region Configuration tests

        [Theory]
        [InlineData(true)]
        [InlineData(false)]
        public void SetThenGetVideoStabilisation(bool vstab)
        {
            TestHelper.BeginTest("SetThenGetVideoStabilisation");
            TestHelper.SetConfigurationDefaults();

            MMALCameraConfig.VideoStabilisation = vstab;
            _fixture.MMALCamera.ConfigureCameraSettings();
            Assert.True(_fixture.MMALCamera.Camera.GetVideoStabilisation() == vstab);
        }

        #endregion

        [Theory]
        [MemberData(nameof(TakeVideoData))]
        public void TakeVideo(string extension, MMALEncoding encodingType, MMALEncoding pixelFormat)
        {
            TestHelper.BeginTest("TakeVideo", encodingType.EncodingName, pixelFormat.EncodingName);
            TestHelper.SetConfigurationDefaults();

            AsyncContext.Run(async () =>
            {
                var vidCaptureHandler = new VideoStreamCaptureHandler("/home/pi/videos/tests", extension);

                TestHelper.CleanDirectory("/home/pi/videos/tests");

                CancellationTokenSource cts = new CancellationTokenSource(TimeSpan.FromSeconds(20));

                using (var preview = new MMALVideoRenderer())
                using (var vidEncoder = new MMALVideoEncoder(vidCaptureHandler))
                {
                    _fixture.MMALCamera.ConfigureCameraSettings();

                    vidEncoder.ConfigureOutputPort(encodingType, pixelFormat, 10, 25000000);

                    // Create our component pipeline.         
                    _fixture.MMALCamera.Camera.VideoPort
                        .ConnectTo(vidEncoder);
                    _fixture.MMALCamera.Camera.PreviewPort
                        .ConnectTo(preview);

                    // Camera warm up time
                    await Task.Delay(2000);

                    // Record video for 20 seconds
                    await _fixture.MMALCamera.ProcessAsync(_fixture.MMALCamera.Camera.VideoPort, cts.Token);

                    if (System.IO.File.Exists(vidCaptureHandler.GetFilepath()))
                    {
                        var length = new System.IO.FileInfo(vidCaptureHandler.GetFilepath()).Length;
                        Assert.True(length > 0);
                    }
                    else
                    {
                        Assert.True(false, $"File {vidCaptureHandler.GetFilepath()} was not created");
                    }
                }
            });
        }

        [Fact]
        public void TakeVideoSplit()
        {
            TestHelper.BeginTest("TakeVideoSplit");
            TestHelper.SetConfigurationDefaults();

            MMALCameraConfig.InlineHeaders = true;
            
            AsyncContext.Run(async () =>
            {
                var vidCaptureHandler = new VideoStreamCaptureHandler("/home/pi/videos/tests/split_test", "avi");

                TestHelper.CleanDirectory("/home/pi/videos/tests/split_test");

                CancellationTokenSource cts = new CancellationTokenSource(TimeSpan.FromSeconds(30));

                using (var preview = new MMALVideoRenderer())
                using (var vidEncoder = new MMALVideoEncoder(vidCaptureHandler, null, new Split { Mode = TimelapseMode.Second, Value = 15 }))
                {
                    _fixture.MMALCamera.ConfigureCameraSettings();

<<<<<<< HEAD
                    vidEncoder.ConfigureOutputPort(encodingType, pixelFormat, 10, 25000000);
=======
                    vidEncoder.ConfigureOutputPort(0, MMALEncoding.H264, MMALEncoding.I420, 0, 25000000);
>>>>>>> c70bac8c

                    // Create our component pipeline.         
                    _fixture.MMALCamera.Camera.VideoPort
                        .ConnectTo(vidEncoder);
                    _fixture.MMALCamera.Camera.PreviewPort
                        .ConnectTo(preview);

                    // Camera warm up time
                    await Task.Delay(2000);

                    // 2 files should be created from this test. 
                    await _fixture.MMALCamera.ProcessAsync(_fixture.MMALCamera.Camera.VideoPort, cts.Token);
                    
                    Assert.True(Directory.GetFiles("/home/pi/videos/tests/split_test").Length == 2);
                }
            });
        }

        [Fact]
        public void ChangeEncoderType()
        {
            TestHelper.BeginTest("Video - ChangeEncoderType");
            TestHelper.SetConfigurationDefaults();

            AsyncContext.Run(async () =>
            {
                var vidCaptureHandler = new VideoStreamCaptureHandler("/home/pi/videos/tests", "avi");

                TestHelper.CleanDirectory("/home/pi/videos/tests");

                CancellationTokenSource cts = new CancellationTokenSource(TimeSpan.FromSeconds(20));

                using (var preview = new MMALVideoRenderer())
                using (var vidEncoder = new MMALVideoEncoder(vidCaptureHandler))
                {
                    _fixture.MMALCamera.ConfigureCameraSettings();

                    vidEncoder.ConfigureOutputPort(MMALEncoding.MJPEG, MMALEncoding.I420, 10, 25000000);

                    // Create our component pipeline.         
                    _fixture.MMALCamera.Camera.VideoPort
                        .ConnectTo(vidEncoder);
                    _fixture.MMALCamera.Camera.PreviewPort
                        .ConnectTo(preview);

                    // Camera warm up time
                    await Task.Delay(2000);

                    // Record video for 20 seconds
                    await _fixture.MMALCamera.ProcessAsync(_fixture.MMALCamera.Camera.VideoPort, cts.Token);

                    if (System.IO.File.Exists(vidCaptureHandler.GetFilepath()))
                    {
                        var length = new System.IO.FileInfo(vidCaptureHandler.GetFilepath()).Length;
                        Assert.True(length > 0);
                    }
                    else
                    {
                        Assert.True(false, $"File {vidCaptureHandler.GetFilepath()} was not created");
                    }
                }

                vidCaptureHandler = new VideoStreamCaptureHandler("/home/pi/videos/tests", "mjpeg");

                cts = new CancellationTokenSource(TimeSpan.FromSeconds(20));

                using (var preview = new MMALVideoRenderer())
                using (var vidEncoder = new MMALVideoEncoder(vidCaptureHandler))
                {
                    _fixture.MMALCamera.ConfigureCameraSettings();

                    vidEncoder.ConfigureOutputPort(MMALEncoding.MJPEG, MMALEncoding.I420, 90, 25000000);

                    // Create our component pipeline.         
                    _fixture.MMALCamera.Camera.VideoPort
                        .ConnectTo(vidEncoder);
                    _fixture.MMALCamera.Camera.PreviewPort
                        .ConnectTo(preview);
                    
                    // Record video for 20 seconds
                    await _fixture.MMALCamera.ProcessAsync(_fixture.MMALCamera.Camera.VideoPort, cts.Token);

                    if (System.IO.File.Exists(vidCaptureHandler.GetFilepath()))
                    {
                        var length = new System.IO.FileInfo(vidCaptureHandler.GetFilepath()).Length;
                        Assert.True(length > 0);
                    }
                    else
                    {
                        Assert.True(false, $"File {vidCaptureHandler.GetFilepath()} was not created");
                    }
                }
            });
        }
    }
}<|MERGE_RESOLUTION|>--- conflicted
+++ resolved
@@ -142,11 +142,7 @@
                 {
                     _fixture.MMALCamera.ConfigureCameraSettings();
 
-<<<<<<< HEAD
-                    vidEncoder.ConfigureOutputPort(encodingType, pixelFormat, 10, 25000000);
-=======
                     vidEncoder.ConfigureOutputPort(0, MMALEncoding.H264, MMALEncoding.I420, 0, 25000000);
->>>>>>> c70bac8c
 
                     // Create our component pipeline.         
                     _fixture.MMALCamera.Camera.VideoPort
