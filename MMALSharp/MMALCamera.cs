﻿using MMALSharp.Components;
using MMALSharp.Handlers;
using MMALSharp.Native;
using System;
using System.Collections.Generic;
using System.IO;
using System.Linq;
using System.Text;
using System.Threading;
using System.Threading.Tasks;
using System.Timers;
using static MMALSharp.Native.MMALParameters;

namespace MMALSharp
{
    public sealed class MMALCamera : IDisposable
    {
        public MMALCameraComponent Camera { get; set; }
        public List<MMALEncoderBase> Encoders { get; set; }            
        public MMALRendererBase Preview { get; set; }
                
        #region Configuration Properties
                
        public double Sharpness
        {
            get
            {
                return this.GetSharpness();
            }
            set
            {
                MMALCameraConfigImpl.Config.Sharpness = value;
                this.ConfigureCamera();                                
            }
        }
                
        public double Contrast
        {
            get
            {
                return this.GetContrast();
            }
            set
            {
                MMALCameraConfigImpl.Config.Contrast = value;
                this.ConfigureCamera();
            }
        }
                
        public double Brightness
        {
            get
            {
                return this.GetBrightness();
            }
            set
            {              
                MMALCameraConfigImpl.Config.Brightness = value;
                this.ConfigureCamera();
            }
        }
                
        public double Saturation
        {
            get
            {
                return this.GetSaturation();
            }
            set
            {              
                MMALCameraConfigImpl.Config.Saturation = value;
                this.ConfigureCamera();
            }
        }
                
        public int ISO
        {
            get
            {
                return this.GetISO();
            }
            set
            {               
                MMALCameraConfigImpl.Config.ISO = value;
                this.ConfigureCamera();
            }
        }
                
        public bool VideoStabilisation
        {
            get
            {
                return this.GetVideoStabilisation();
            }
            set
            {             
                MMALCameraConfigImpl.Config.VideoStabilisation = value;                
                this.ConfigureCamera();
            }
        }
                
        public int ExposureCompensation
        {
            get
            {
                return this.GetExposureCompensation();
            }
            set
            {            
                MMALCameraConfigImpl.Config.ExposureCompensation = value;                
                this.ConfigureCamera();
            }
        }
                
        public MMAL_PARAM_EXPOSUREMODE_T ExposureMode
        {
            get
            {
                return this.GetExposureMode();
            }
            set
            {               
                MMALCameraConfigImpl.Config.ExposureMode = value;                
                this.ConfigureCamera();
            }
        }
                
        public MMAL_PARAM_EXPOSUREMETERINGMODE_T ExposureMeterMode
        {
            get
            {
                return this.GetExposureMeteringMode();
            }
            set
            {              
                MMALCameraConfigImpl.Config.ExposureMeterMode = value;                
                this.ConfigureCamera();
            }
        }
                
        public MMAL_PARAM_AWBMODE_T AwbMode
        {
            get
            {
                return this.GetAwbMode();
            }
            set
            {               
                MMALCameraConfigImpl.Config.AwbMode = value;                
                this.ConfigureCamera();
            }
        }
                
        public MMAL_PARAM_IMAGEFX_T ImageEffect
        {
            get
            {
                return this.GetImageFx();
            }
            set
            {              
                MMALCameraConfigImpl.Config.ImageEffect = value;
                this.ConfigureCamera();
            }
        }
                
        public int Rotation
        {
            get
            {
                return this.GetRotation();
            }
            set
            {              
                MMALCameraConfigImpl.Config.Rotation = value;
                this.ConfigureCamera();                
            }
        }
                
        public MMAL_PARAM_MIRROR_T Flips
        {
            get
            {
                return this.GetFlips();
            }
            set
            {                
                MMALCameraConfigImpl.Config.Flips = value;
                this.ConfigureCamera();                
            }
        }
                
        public int ShutterSpeed
        {
            get
            {
                return this.GetShutterSpeed();
            }
            set
            {               
                MMALCameraConfigImpl.Config.ShutterSpeed = value;
                this.ConfigureCamera();                
            }
        }
        
        #endregion

        public MMALCamera(MMALCameraConfig config)
        {
            MMALCameraConfigImpl.Config = config;

            BcmHost.bcm_host_init();            
            this.Camera = new MMALCameraComponent();
            this.Encoders = new List<MMALEncoderBase>();
            this.Preview = new MMALNullSinkComponent();            
        }

        public void StartCapture(MMALPortImpl port)
        {
            if(port == this.Camera.StillPort || this.Encoders.Any(c => c.Enabled))
                port.SetImageCapture(true);
        }

        public void StopCapture(MMALPortImpl port)
        {
            if (port == this.Camera.StillPort || this.Encoders.Any(c => c.Enabled))
                port.SetImageCapture(false);
        }

        /// <summary>
        /// Captures a single image from the camera still port and processes it using the Image Encoder component.
        /// </summary>
        /// <typeparam name="T"></typeparam>
        /// <param name="handler"></param>
        /// <param name="encodingType"></param>
        /// <param name="quality"></param>
        /// <returns></returns>
        public T TakePicture<T>(ICaptureHandler<T> handler, uint encodingType, uint quality)
        {
            Console.WriteLine("Preparing to take picture");
            var camPreviewPort = this.Camera.PreviewPort;
            var camVideoPort = this.Camera.VideoPort;
            var camStillPort = this.Camera.StillPort;

            using (var encoder = CreateImageEncoder(encodingType, quality))
            {
                //Create connections
                this.Preview.CreateConnection(camPreviewPort);
                encoder.CreateConnection(camStillPort);

                //Enable the image encoder output port.
                encoder.Start();

                Console.WriteLine("Attempt capture");

                this.StartCapture(camStillPort);

                encoder.Outputs.ElementAt(0).Trigger.Wait();

                this.StopCapture(camStillPort);

                return handler.Process(encoder.Storage);
            }            
        }

        public void TakePictureIterative(FileCaptureHandler handler, uint encodingType, uint quality, int iterations, DateTime timeout)
        {

        }

        public MMALImageEncoder CreateImageEncoder(uint encodingType, uint quality)
        {            
            return new MMALImageEncoder(encodingType, quality);
        }
        
        public void DisableCamera()
        {
            this.Encoders.ForEach(c => c.DisableComponent());
            this.Preview.DisableComponent();
            this.Camera.DisableComponent();
        }

        public void EnableCamera()
        {
            this.Encoders.ForEach(c => c.EnableComponent());
            this.Preview.EnableComponent();
            this.Camera.EnableComponent();
        }

        public MMALCamera ConfigureCamera()
        {
            Console.WriteLine("Configuring camera parameters.");
            this.DisableCamera();

            this.SetSaturation(MMALCameraConfigImpl.Config.Saturation);
            this.SetSharpness(MMALCameraConfigImpl.Config.Sharpness);
            this.SetContrast(MMALCameraConfigImpl.Config.Contrast);
            this.SetBrightness(MMALCameraConfigImpl.Config.Brightness);
            this.SetISO(MMALCameraConfigImpl.Config.ISO);
            this.SetVideoStabilisation(MMALCameraConfigImpl.Config.VideoStabilisation);
            this.SetExposureCompensation(MMALCameraConfigImpl.Config.ExposureCompensation);
            this.SetExposureMode(MMALCameraConfigImpl.Config.ExposureMode);
            this.SetExposureMeteringMode(MMALCameraConfigImpl.Config.ExposureMeterMode);
            this.SetAwbMode(MMALCameraConfigImpl.Config.AwbMode);
            this.SetAwbGains(MMALCameraConfigImpl.Config.AwbGainsR, MMALCameraConfigImpl.Config.AwbGainsB);
            this.SetImageFx(MMALCameraConfigImpl.Config.ImageEffect);
            this.SetColourFx(MMALCameraConfigImpl.Config.Effects);
            this.SetRotation(MMALCameraConfigImpl.Config.Rotation);
            this.SetShutterSpeed(MMALCameraConfigImpl.Config.ShutterSpeed);

            this.Camera.Initialize();
            this.Encoders.ForEach(c => c.Initialize());
            this.Preview.Initialize();

            this.EnableCamera();

            return this;
        }
        
        public void Dispose()
        {            
<<<<<<< HEAD
            Console.WriteLine("Destroying final components");
            this.Camera.Dispose();
=======
            Console.WriteLine("Disabling ports and destroying components");
            if(this.Camera != null)
                this.Camera.Dispose();
>>>>>>> 3a53e73c
            this.Encoders.ForEach(c => c.Dispose());

            if(this.Preview != null)
                this.Preview.Dispose();
            BcmHost.bcm_host_deinit();
        }
    }
}<|MERGE_RESOLUTION|>--- conflicted
+++ resolved
@@ -319,14 +319,9 @@
         
         public void Dispose()
         {            
-<<<<<<< HEAD
             Console.WriteLine("Destroying final components");
-            this.Camera.Dispose();
-=======
-            Console.WriteLine("Disabling ports and destroying components");
             if(this.Camera != null)
                 this.Camera.Dispose();
->>>>>>> 3a53e73c
             this.Encoders.ForEach(c => c.Dispose());
 
             if(this.Preview != null)
