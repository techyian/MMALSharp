--- conflicted
+++ resolved
@@ -404,34 +404,32 @@
         }
 
         /// <summary>
-<<<<<<< HEAD
+        /// Enables the annotation feature which will produce a textual overlay on produced frames.
+        /// </summary>
+        /// <returns>The camera instance.</returns>
+        public MMALCamera EnableAnnotation()
+        {
+            this.Camera.SetAnnotateSettings();
+            return this;
+        }
+
+        /// <summary>
+        /// Disables the annotation feature.
+        /// </summary>
+        /// <returns>The camera instance.</returns>
+        public MMALCamera DisableAnnotation()
+        {
+            this.Camera.DisableAnnotate();
+            return this;
+        }
+
+        /// <summary>
         /// Creates an overlay renderer that is able to render an overlay from a static image source.
         /// </summary>
         /// <param name="parent">The parent renderer which is being used to overlay onto the display.</param>
         /// <param name="config">The configuration for rendering a static preview overlay.</param>
         /// <param name="source">A reference to the current stream being used in the overlay.</param>
         /// <returns>The created <see cref="MMALOverlayRenderer"/> object.</returns>
-=======
-        /// Enables the annotation feature which will produce a textual overlay on produced frames.
-        /// </summary>
-        /// <returns>The camera instance.</returns>
-        public MMALCamera EnableAnnotation()
-        {
-            this.Camera.SetAnnotateSettings();
-            return this;
-        }
-
-        /// <summary>
-        /// Disables the annotation feature.
-        /// </summary>
-        /// <returns>The camera instance.</returns>
-        public MMALCamera DisableAnnotation()
-        {
-            this.Camera.DisableAnnotate();
-            return this;
-        }
-
->>>>>>> 049b7585
         public MMALOverlayRenderer AddOverlay(MMALVideoRenderer parent, PreviewOverlayConfiguration config, byte[] source)
         {
             var overlay = new MMALOverlayRenderer(parent, config, source);
