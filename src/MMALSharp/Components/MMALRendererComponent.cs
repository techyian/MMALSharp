﻿// <copyright file="MMALRendererComponent.cs" company="Techyian">
// Copyright (c) Techyian. All rights reserved.
// Licensed under the MIT License. Please see LICENSE.txt for License info.
// </copyright>

using System;
using System.Collections.Generic;
using System.Drawing;
using System.IO;
using System.Linq;
using System.Runtime.InteropServices;
using MMALSharp.Native;
using static MMALSharp.MMALCallerHelper;

namespace MMALSharp.Components
{
    /// <summary>
    /// Represents a base class for all renderer components.
    /// </summary>
    public abstract class MMALRendererBase : MMALDownstreamComponent
    {
        /// <summary>
        /// Create a new instance of a renderer component.
        /// </summary>
        /// <param name="name">The name of the component.</param>
        protected MMALRendererBase(string name)
            : base(name)
        {
        }
    }

    /// <summary>
    /// Represents a Null Sink component. This component should be used when a preview component is not required in order to measure exposure.
    /// </summary>
    public class MMALNullSinkComponent : MMALRendererBase
    {
        private int _width;
        private int _height;

        public override int Width
        {
            get
            {
                if (_width == 0)
                {
                    return MMALCameraConfig.VideoResolution.Width;
                }
                return _width;
            }
            set => _width = value;
        }

        public override int Height
        {
            get
            {
                if (_height == 0)
                {
                    return MMALCameraConfig.VideoResolution.Height;
                }
                return _height;
            }
            set => _height = value;
        }

        /// <summary>
        /// Creates a new instance of a Null Sink renderer component. This component is intended to be connected to the Camera's preview port
        /// and is used to measure exposure. No video preview is available with this renderer.
        /// </summary>
        public MMALNullSinkComponent()
            : base(MMALParameters.MMAL_COMPONENT_DEFAULT_NULL_SINK)
        {
            this.EnableComponent();
        }

        /// <summary>
        /// Prints the name of this component to the console.
        /// </summary>
        public override void PrintComponent()
        {
            MMALLog.Logger.Info($"Component: Null sink renderer");
        }
    }

    /// <summary>
    /// Represents a Video Renderer component.
    /// </summary>
    public class MMALVideoRenderer : MMALRendererBase
    {
        private int _width;
        private int _height;
        
        public override int Width
        {
            get
            {
                if (_width == 0)
                {
                    return MMALCameraConfig.VideoResolution.Width;
                }
                return _width;
            }
            set => _width = value;
        }

        public override int Height
        {
            get
            {
                if (_height == 0)
                {
                    return MMALCameraConfig.VideoResolution.Height;
                }
                return _height;
            }
            set => _height = value;
        }

        public PreviewConfiguration Configuration { get; }

        public List<MMALOverlayRenderer> Overlays { get; protected set; } = new List<MMALOverlayRenderer>();

        /// <summary>
        /// Creates a new instance of a Video renderer component. This component is intended to be connected to the Camera's preview port
        /// and is used to measure exposure. It also produces real-time video to the Pi's HDMI output from the camera.
        /// </summary>
        public MMALVideoRenderer()
            : base(MMALParameters.MMAL_COMPONENT_DEFAULT_VIDEO_RENDERER)
        {
            this.EnableComponent();
        }

        /// <summary>
<<<<<<< HEAD
        /// Creates a new instance of a Video renderer component. This component is intended to be connected to the Camera's preview port
        /// and is used to measure exposure. It also produces real-time video to the Pi's HDMI output from the camera.
        /// </summary>
        public MMALVideoRenderer(PreviewConfiguration config)
            : base(MMALParameters.MMAL_COMPONENT_DEFAULT_VIDEO_RENDERER)
        {
            this.EnableComponent();
            this.Configuration = config;
        }

        public unsafe void ConfigureRenderer()
        {
            if (this.Configuration != null)
            {
                int fullScreen = 0, noAspect = 0, copyProtect = 0;
                uint displaySet = 0;

                MMAL_RECT_T? previewWindow = new MMAL_RECT_T?();

                if (!this.Configuration.FullScreen)
                {
                    previewWindow = new MMAL_RECT_T(
                        this.Configuration.PreviewWindow.X, this.Configuration.PreviewWindow.Y,
                        this.Configuration.PreviewWindow.Width, this.Configuration.PreviewWindow.Height);
                }
                
                displaySet = (int) MMALParametersVideo.MMAL_DISPLAYSET_T.MMAL_DISPLAY_SET_LAYER;
                displaySet |= (int) MMALParametersVideo.MMAL_DISPLAYSET_T.MMAL_DISPLAY_SET_ALPHA;
                
                if (this.Configuration.FullScreen)
                {
                    displaySet |= (int) MMALParametersVideo.MMAL_DISPLAYSET_T.MMAL_DISPLAY_SET_FULLSCREEN;
                    fullScreen = 1;
                }
                else
                {
                    displaySet |= ((int) MMALParametersVideo.MMAL_DISPLAYSET_T.MMAL_DISPLAY_SET_DEST_RECT |
                                    (int) MMALParametersVideo.MMAL_DISPLAYSET_T.MMAL_DISPLAY_SET_FULLSCREEN);
                }

                if (this.Configuration.NoAspect)
                {
                    displaySet |= (int)MMALParametersVideo.MMAL_DISPLAYSET_T.MMAL_DISPLAY_SET_NOASPECT;
                    noAspect = 1;
                }

                if (this.Configuration.CopyProtect)
                {
                    displaySet |= (int)MMALParametersVideo.MMAL_DISPLAYSET_T.MMAL_DISPLAY_SET_COPYPROTECT;
                    copyProtect = 1;
                }

                IntPtr ptr = Marshal.AllocHGlobal(Marshal.SizeOf<MMAL_DISPLAYREGION_T>());

                MMAL_DISPLAYREGION_T displayRegion = new MMAL_DISPLAYREGION_T(
                    new MMAL_PARAMETER_HEADER_T(
                        MMALParametersVideo.MMAL_PARAMETER_DISPLAYREGION,
                        Marshal.SizeOf<MMAL_DISPLAYREGION_T>()), displaySet, 0, fullScreen, this.Configuration.DisplayTransform, previewWindow ?? new MMAL_RECT_T(0, 0, 0, 0), new MMAL_RECT_T(0, 0, 0, 0), noAspect,
                        this.Configuration.DisplayMode, 0, 0, this.Configuration.Layer, copyProtect, this.Configuration.Opacity);

                Marshal.StructureToPtr(displayRegion, ptr, false);

                try
                {
                    MMALCheck(MMALPort.mmal_port_parameter_set(this.Inputs[0].Ptr, (MMAL_PARAMETER_HEADER_T*)ptr), $"Unable to set preview renderer configuration");
                }
                finally
                {
                    Marshal.FreeHGlobal(ptr);
                }
            }
        }

=======
        /// Prints the name of this component to the console.
        /// </summary>
>>>>>>> 57448071
        public override void PrintComponent()
        {
            MMALLog.Logger.Info($"Component: Video renderer");
        }

        public override void Dispose()
        {
            Overlays.ForEach(c => c.Dispose());
            base.Dispose();
        }
    }
    
    /// <summary>
    /// MMAL provides the ability to add a static video render overlay onto the display output. The user must provide unencoded RGB input padded to the width/height of the camera block size (32x16).
    /// This class represents a video renderer which has the ability to overlay static resources to the display output.
    /// </summary>
    public sealed class MMALOverlayRenderer : MMALVideoRenderer
    {
        /// <summary>
        /// A reference to the current stream being used in the overlay.
        /// </summary>
        public byte[] Source { get; set; }

        /// <summary>
        /// The parent renderer which is being used to overlay onto the display.
        /// </summary>
        public MMALVideoRenderer ParentRenderer { get; set; }

        public PreviewOverlayConfiguration OverlayConfiguration { get; set; }

        public readonly List<MMALEncoding> AllowedEncodings = new List<MMALEncoding>
        {
            MMALEncoding.I420,
            MMALEncoding.RGB24,
            MMALEncoding.RGBA,
            MMALEncoding.BGR24,
            MMALEncoding.BGRA
        };

        /// <summary>
        /// Creates a new instance of a Overlay renderer component. This component is identical to the <see cref="MMALVideoRenderer"/> class, however it provides
        /// the ability to overlay a static source onto the render overlay.
        /// </summary>
        public MMALOverlayRenderer(MMALVideoRenderer parent, PreviewOverlayConfiguration config, byte[] source)
            : base(config)
        {
            this.Source = source;
            this.ParentRenderer = parent;
            this.OverlayConfiguration = config;
            parent.Overlays.Add(this);
            
            if (config != null)
            {
                if (config.Resolution != null)
                {
                    this.Inputs[0].Resolution = config.Resolution;
                    this.Inputs[0].Crop = new Rectangle(0, 0, config.Resolution.Width, config.Resolution.Height);
                }
                else
                {
                    this.Inputs[0].Resolution = parent.Inputs[0].Resolution;
                    this.Inputs[0].Crop = new Rectangle(0, 0, parent.Inputs[0].Resolution.Width, parent.Inputs[0].Resolution.Height);
                }

                this.Inputs[0].FrameRate = new MMAL_RATIONAL_T(0, 0);

                if (config.Encoding == null)
                {
                    var sourceLength = source.Length;
                    var planeSize = this.Inputs[0].Resolution.Pad();
                    var planeLength = Math.Floor((double)planeSize.Width * planeSize.Height);
                    
                    if (Math.Floor(sourceLength / planeLength) == 3)
                    {
                        config.Encoding = MMALEncoding.RGB24;
                    }
                    else if (Math.Floor(sourceLength / planeLength) == 4)
                    {
                        config.Encoding = MMALEncoding.RGBA;
                    }
                    else
                    {
                        throw new PiCameraError("Unable to determine encoding from image size.");
                    }
                }
                this.Inputs[0].NativeEncodingType = config.Encoding.EncodingVal;
            }

            if (!this.AllowedEncodings.Any(c => c.EncodingVal == this.Inputs[0].NativeEncodingType))
            {
                throw new PiCameraError($"Incompatible encoding type for use with Preview Render overlay {MMALEncodingHelpers.ParseEncoding(this.Inputs[0].NativeEncodingType).EncodingName}.");
            }
            
            this.Inputs[0].Commit();

            this.Inputs[0].BufferNum = 1;
            this.Inputs[0].BufferSize = Math.Max((uint)this.Source.LongLength, this.Inputs[0].BufferSizeMin);
            
            this.Start(this.Control, new Action<MMALBufferImpl, MMALPortBase>(this.ManagedControlCallback));
            this.Start(this.Inputs[0], this.ManagedInputCallback);
        }

        public void UpdateOverlay()
        {
            this.UpdateOverlay(this.Source);
        }

        public void UpdateOverlay(byte[] stream)
        {
            lock (MMALPortBase.InputLock)
            {
                var buffer = this.Inputs[0].BufferPool.Queue.GetBuffer();
                
                if (buffer == null)
                {
                    MMALLog.Logger.Warn("Received null buffer when updating overlay.");
                    return;
                }
                
                buffer.ReadIntoBuffer(stream, stream.Length, false);
                this.Inputs[0].SendBuffer(buffer);
            }
        }
    }
}
<|MERGE_RESOLUTION|>--- conflicted
+++ resolved
@@ -131,7 +131,6 @@
         }
 
         /// <summary>
-<<<<<<< HEAD
         /// Creates a new instance of a Video renderer component. This component is intended to be connected to the Camera's preview port
         /// and is used to measure exposure. It also produces real-time video to the Pi's HDMI output from the camera.
         /// </summary>
@@ -205,10 +204,9 @@
             }
         }
 
-=======
+        /// <summary>
         /// Prints the name of this component to the console.
         /// </summary>
->>>>>>> 57448071
         public override void PrintComponent()
         {
             MMALLog.Logger.Info($"Component: Video renderer");
