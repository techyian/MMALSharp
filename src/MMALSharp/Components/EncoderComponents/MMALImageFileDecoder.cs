--- conflicted
+++ resolved
@@ -312,101 +312,6 @@
             this.Outputs[outputPort].EnableOutputPort(false);            
         }
         
-<<<<<<< HEAD
-        /// <summary>
-        /// Encodes/decodes user provided image data.
-        /// </summary>
-        /// <param name="outputPort">The output port to begin processing on. Usually will be 0.</param>
-        /// <returns>An awaitable task.</returns>
-        public virtual async Task Convert(int outputPort = 0)
-        {
-            MMALLog.Logger.Debug("Beginning Image decode from filestream. Please note, this process may take some time depending on the size of the input image.");
-
-            this.Inputs[0].Trigger = new Nito.AsyncEx.AsyncCountdownEvent(1);
-            this.Outputs[outputPort].Trigger = new Nito.AsyncEx.AsyncCountdownEvent(1);
-
-            // Enable control, input and output ports. Input & Output ports should have been pre-configured by user prior to this point.
-            this.Start(this.Control);
-            this.Start(this.Inputs[0]);
-            this.Start(this.Outputs[outputPort]);
-                        
-            this.EnableComponent();
-
-            WorkingQueue = MMALQueueImpl.Create();
-
-            var eosReceived = false;
-
-            while (!eosReceived)
-            {
-                await this.WaitForTriggers();
-
-                this.GetAndSendInputBuffer();
-      
-                MMALLog.Logger.Debug("Getting processed output pool buffer");
-                while (true)
-                {
-                    MMALBufferImpl buffer;
-                    lock (MMALPortBase.OutputLock)
-                    {
-                        buffer = WorkingQueue.GetBuffer();
-                    }
-                                        
-                    if (buffer != null)
-                    {                                                
-                        eosReceived = ((int)buffer.Flags & (int)MMALBufferProperties.MMAL_BUFFER_HEADER_FLAG_EOS) == (int)MMALBufferProperties.MMAL_BUFFER_HEADER_FLAG_EOS;
-
-                        if (buffer.Cmd > 0)
-                        {
-                            if (buffer.Cmd == MMALEvents.MMAL_EVENT_FORMAT_CHANGED)
-                            {
-                                this.ProcessFormatChangedEvent(buffer);                                
-                            }
-                            else
-                            {
-                                lock (MMALPortBase.OutputLock)
-                                {
-                                    buffer.Release();
-                                }
-                            }
-                            continue;
-                        }
-                        else
-                        {
-                            if (buffer.Length > 0)
-                            {
-                                this.Outputs[outputPort].ManagedOutputCallback.Callback(buffer);
-                            }
-                            else
-                            {
-                                MMALLog.Logger.Debug("Buffer length empty.");
-                            }
-
-                            // Ensure we release the buffer before any signalling or we will cause a memory leak due to there still being a reference count on the buffer.                    
-                            lock (MMALPortBase.OutputLock)
-                            {
-                                buffer.Release();
-                            }
-                        }                        
-                    }
-                    else
-                    {
-                        MMALLog.Logger.Debug("Buffer null.");
-                        break;
-                    }
-                }
-
-                this.GetAndSendOutputBuffer();                                     
-            }
-
-            MMALLog.Logger.Info("Received EOS. Exiting.");
-
-            this.DisableComponent();
-            this.CleanPortPools();
-            WorkingQueue.Dispose();
-        }
-
-=======
->>>>>>> c70bac8c
         internal override unsafe void InitialiseInputPort(int inputPort)
         {
             this.Inputs[inputPort] = new MMALStillDecodeConvertPort(&(*this.Ptr->Input[inputPort]), this, PortType.Input);
