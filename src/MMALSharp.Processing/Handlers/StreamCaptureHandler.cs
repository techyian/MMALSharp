--- conflicted
+++ resolved
@@ -74,11 +74,7 @@
             }
             catch(Exception e)
             {
-<<<<<<< HEAD
-                MMALLog.Logger.LogWarning($"Something went wrong while processing stream: {e.Message} {e.InnerException?.Message}\n{e.StackTrace}");
-=======
                 MMALLog.Logger.LogWarning($"Something went wrong while processing stream: {e.Message}. {e.InnerException?.Message}. {e.StackTrace}");
->>>>>>> 5fd1f0a1
             }
         }
         
